<<<<<<< HEAD
import React, { useEffect, useState } from "react";
import { open } from "@tauri-apps/plugin-dialog";
import { api, type ClaudeInstallation } from "@/lib/api";
import { Label } from "@/components/ui/label";
import { Input } from "@/components/ui/input";
=======
import React, { useState, useEffect } from "react";
>>>>>>> 19be8204
import { Button } from "@/components/ui/button";
import { Select, SelectContent, SelectItem, SelectTrigger, SelectValue } from "@/components/ui/select";
import { Badge } from "@/components/ui/badge";
<<<<<<< HEAD
import { RadioGroup, RadioGroupItem } from "@/components/ui/radio-group";
import { Loader2, Terminal, Package, Check, FolderOpen, Plus } from "lucide-react";
=======
import { Card, CardContent, CardDescription, CardHeader, CardTitle } from "@/components/ui/card";
import { Label } from "@/components/ui/label";
import { api, type ClaudeInstallation } from "@/lib/api";
>>>>>>> 19be8204
import { cn } from "@/lib/utils";
import { CheckCircle, Package, HardDrive, Settings } from "lucide-react";

interface ClaudeVersionSelectorProps {
  /**
   * Currently selected installation path
   */
  selectedPath?: string | null;
  /**
   * Callback when an installation is selected
   */
  onSelect: (installation: ClaudeInstallation) => void;
  /**
   * Optional className for styling
   */
  className?: string;
  /**
   * Whether to show the save button
   */
  showSaveButton?: boolean;
  /**
   * Callback when save is clicked
   */
  onSave?: () => void;
  /**
   * Whether save is in progress
   */
  isSaving?: boolean;
}

/**
 * ClaudeVersionSelector component for selecting Claude Code installations
 * Supports bundled sidecar, system installations, and user preferences
 * 
 * @example
 * <ClaudeVersionSelector
 *   selectedPath={currentPath}
 *   onSelect={(installation) => setSelectedInstallation(installation)}
 * />
 */
export const ClaudeVersionSelector: React.FC<ClaudeVersionSelectorProps> = ({
  selectedPath,
  onSelect,
  className,
  showSaveButton = false,
  onSave,
  isSaving = false,
}) => {
  const [installations, setInstallations] = useState<ClaudeInstallation[]>([]);
  const [loading, setLoading] = useState(true);
  const [error, setError] = useState<string | null>(null);
  const [selectedInstallation, setSelectedInstallation] = useState<ClaudeInstallation | null>(null);
  const [manualPath, setManualPath] = useState("");
  const [isValidatingManualPath, setIsValidatingManualPath] = useState(false);

  useEffect(() => {
    loadInstallations();
  }, []);

  useEffect(() => {
    // Update selected installation when selectedPath changes
    if (selectedPath && installations.length > 0) {
      const found = installations.find(i => i.path === selectedPath);
      if (found) {
        setSelectedInstallation(found);
      }
    }
  }, [selectedPath, installations]);

  const loadInstallations = async () => {
    try {
      setLoading(true);
      setError(null);
      const foundInstallations = await api.listClaudeInstallations();
      setInstallations(foundInstallations);
      
      // If we have a selected path, find and select it
      if (selectedPath) {
        const found = foundInstallations.find(i => i.path === selectedPath);
        if (found) {
          setSelectedInstallation(found);
        } else {
          // If selectedPath doesn't match any discovered installation, 
          // create a manual entry for it
          const manualInstallation: ClaudeInstallation = {
            path: selectedPath,
            version: undefined,
            source: "manual"
          };
          setInstallations(prev => [manualInstallation, ...prev]);
          setSelectedInstallation(manualInstallation);
        }
      } else if (foundInstallations.length > 0) {
        // Auto-select the first (best) installation
        setSelectedInstallation(foundInstallations[0]);
        onSelect(foundInstallations[0]);
      }
    } catch (err) {
      console.error("Failed to load Claude installations:", err);
      setError(err instanceof Error ? err.message : "Failed to load Claude installations");
      // Even if auto-discovery fails, we still allow manual selection
    } finally {
      setLoading(false);
    }
  };

  const handleInstallationChange = (installationPath: string) => {
    const installation = installations.find(i => i.path === installationPath);
    if (installation) {
      setSelectedInstallation(installation);
      onSelect(installation);
    }
  };

<<<<<<< HEAD
  const addManualInstallation = async (path: string) => {
    if (!path.trim()) return;

    setIsValidatingManualPath(true);
    try {
      // Validate the path by trying to set it (this will check if file exists and is executable)
      await api.setClaudeBinaryPath(path.trim());
      
      // If validation succeeds, create the installation object
      const manualInstallation: ClaudeInstallation = {
        path: path.trim(),
        version: undefined, // We could try to detect version here if needed
        source: "manual"
      };

      // Remove any existing manual installations with the same path to avoid duplicates
      setInstallations(prev => {
        const filtered = prev.filter(inst => inst.path !== path.trim());
        return [manualInstallation, ...filtered];
      });
      
      setSelectedInstallation(manualInstallation);
      onSelect(manualInstallation);
      setManualPath("");
    } catch (error) {
      console.error("Failed to validate manual path:", error);
      setError(error instanceof Error ? error.message : "Invalid Claude binary path");
    } finally {
      setIsValidatingManualPath(false);
    }
  };

  const handleBrowseFile = async () => {
    try {
      // Check if open function is available (we're in Tauri environment)
      if (typeof open !== 'function') {
        setError("File browser is only available in the desktop app");
        return;
      }

      const selected = await open({
        multiple: false,
        filters: [],
        title: 'Select Claude Binary'
      });
      
      if (selected && typeof selected === 'string') {
        await addManualInstallation(selected);
      }
    } catch (error) {
      console.error("Failed to select file:", error);
      setError("Failed to open file browser. Please use manual path input instead.");
    }
  };

  const handleManualPathSubmit = () => {
    addManualInstallation(manualPath);
  };

  const getSourceIcon = (source: string) => {
    if (source.includes("nvm")) return <Package className="w-4 h-4" />;
    if (source === "manual") return <Plus className="w-4 h-4" />;
    return <Terminal className="w-4 h-4" />;
  };

  const getSourceLabel = (source: string) => {
    if (source === "which") return "System PATH";
    if (source === "homebrew") return "Homebrew";
    if (source === "system") return "System";
    if (source.startsWith("nvm")) return source.replace("nvm ", "NVM ");
    if (source === "local-bin") return "Local bin";
    if (source === "claude-local") return "Claude local";
    if (source === "npm-global") return "NPM global";
    if (source === "yarn" || source === "yarn-global") return "Yarn";
    if (source === "bun") return "Bun";
    if (source === "manual") return "Manual Selection";
    return source;
=======
  const getInstallationIcon = (installation: ClaudeInstallation) => {
    switch (installation.installation_type) {
      case "Bundled":
        return <Package className="h-4 w-4" />;
      case "System":
        return <HardDrive className="h-4 w-4" />;
      case "Custom":
        return <Settings className="h-4 w-4" />;
      default:
        return <HardDrive className="h-4 w-4" />;
    }
  };

  const getInstallationTypeColor = (installation: ClaudeInstallation) => {
    switch (installation.installation_type) {
      case "Bundled":
        return "bg-green-100 text-green-800 dark:bg-green-900 dark:text-green-300";
      case "System":
        return "bg-blue-100 text-blue-800 dark:bg-blue-900 dark:text-blue-300";
      case "Custom":
        return "bg-purple-100 text-purple-800 dark:bg-purple-900 dark:text-purple-300";
      default:
        return "bg-gray-100 text-gray-800 dark:bg-gray-900 dark:text-gray-300";
    }
>>>>>>> 19be8204
  };

  if (loading) {
    return (
      <Card className={className}>
        <CardHeader>
          <CardTitle>Claude Code Installation</CardTitle>
          <CardDescription>Loading available installations...</CardDescription>
        </CardHeader>
        <CardContent>
          <div className="flex items-center justify-center py-4">
            <div className="animate-spin rounded-full h-6 w-6 border-b-2 border-primary"></div>
          </div>
        </CardContent>
      </Card>
    );
  }

<<<<<<< HEAD
  return (
    <div className={cn("space-y-4", className)}>
      {/* Auto-discovered installations */}
      {installations.length > 0 && (
        <div>
          <Label className="text-sm font-medium mb-3 block">
            {installations.some(i => i.source !== "manual") ? "Discovered Installations" : "Selected Installation"}
          </Label>
          <RadioGroup
            value={selectedInstallation?.path}
            onValueChange={(value: string) => {
              const installation = installations.find(i => i.path === value);
              if (installation) {
                handleSelect(installation);
              }
            }}
          >
            <div className="space-y-2">
              {installations.map((installation) => (
                <Card
                  key={installation.path}
                  className={cn(
                    "relative cursor-pointer transition-colors",
                    selectedInstallation?.path === installation.path
                      ? "border-primary"
                      : "hover:border-muted-foreground/50"
                  )}
                  onClick={() => handleSelect(installation)}
                >
                  <div className="flex items-start p-4">
                    <RadioGroupItem
                      value={installation.path}
                      id={installation.path}
                      className="mt-1"
                    />
                    <div className="ml-3 flex-1">
                      <div className="flex items-center gap-2 mb-1">
                        {getSourceIcon(installation.source)}
                        <span className="font-medium text-sm">
                          {getSourceLabel(installation.source)}
                        </span>
                        {installation.version && (
                          <Badge variant="secondary" className="text-xs">
                            v{installation.version}
                          </Badge>
                        )}
                        {selectedPath === installation.path && (
                          <Badge variant="default" className="text-xs">
                            <Check className="w-3 h-3 mr-1" />
                            Current
                          </Badge>
                        )}
                      </div>
                      <p className="text-xs text-muted-foreground font-mono break-all">
                        {installation.path}
                      </p>
                    </div>
                  </div>
                </Card>
              ))}
            </div>
          </RadioGroup>
        </div>
      )}

      {/* Manual selection section */}
      <div className="space-y-3">
        <Label className="text-sm font-medium">
          Manual Selection
        </Label>
        <p className="text-xs text-muted-foreground">
          Can't find Claude? Manually specify the path to your Claude binary.
        </p>
        
        {/* Manual path input */}
        <div className="flex gap-2">
          <Input
            placeholder="Enter path to Claude binary (e.g., /usr/local/bin/claude)"
            value={manualPath}
            onChange={(e) => setManualPath(e.target.value)}
            onKeyDown={(e) => {
              if (e.key === 'Enter' && !e.shiftKey && manualPath.trim()) {
                e.preventDefault();
                handleManualPathSubmit();
              }
            }}
            className="flex-1 font-mono text-sm"
          />
          <Button
            variant="outline"
            onClick={handleManualPathSubmit}
            disabled={!manualPath.trim() || isValidatingManualPath}
            size="sm"
          >
            {isValidatingManualPath ? (
              <Loader2 className="w-4 h-4 animate-spin" />
            ) : (
              "Use Path"
            )}
          </Button>
        </div>

        {/* File browser button */}
        <Button
          variant="outline"
          onClick={handleBrowseFile}
          className="w-full gap-2"
          size="sm"
        >
          <FolderOpen className="w-4 h-4" />
          Browse for Claude Binary...
        </Button>
      </div>

      {/* Error display */}
      {error && (
        <Card className="p-3 border-destructive bg-destructive/5">
          <div className="text-sm text-destructive">{error}</div>
          <Button
            variant="ghost"
            size="sm"
            onClick={() => setError(null)}
            className="mt-2 h-auto p-0 text-xs text-muted-foreground hover:text-destructive"
          >
            Dismiss
          </Button>
        </Card>
      )}

      {/* No installations found message */}
      {installations.length === 0 && !loading && (
        <Card className="p-4">
          <div className="text-sm text-muted-foreground text-center">
            No Claude Code installations found automatically.
            <br />
            Please use the manual selection above.
          </div>
        </Card>
      )}

      {showSaveButton && onSave && (
        <div className="flex justify-end">
          <Button
            onClick={onSave}
            disabled={!selectedInstallation || isSaving}
            size="sm"
=======
  if (error) {
    return (
      <Card className={className}>
        <CardHeader>
          <CardTitle>Claude Code Installation</CardTitle>
          <CardDescription>Error loading installations</CardDescription>
        </CardHeader>
        <CardContent>
          <div className="text-sm text-destructive mb-4">{error}</div>
          <Button onClick={loadInstallations} variant="outline" size="sm">
            Retry
          </Button>
        </CardContent>
      </Card>
    );
  }

  const bundledInstallations = installations.filter(i => i.installation_type === "Bundled");
  const systemInstallations = installations.filter(i => i.installation_type === "System");
  const customInstallations = installations.filter(i => i.installation_type === "Custom");

  return (
    <Card className={className}>
      <CardHeader>
        <CardTitle className="flex items-center gap-2">
          <CheckCircle className="h-5 w-5" />
          Claude Code Installation
        </CardTitle>
        <CardDescription>
          Choose your preferred Claude Code installation. Bundled version is recommended for best compatibility.
        </CardDescription>
      </CardHeader>
      <CardContent className="space-y-6">
        {/* Available Installations */}
        <div className="space-y-3">
          <Label className="text-sm font-medium">Available Installations</Label>
          <Select value={selectedInstallation?.path || ""} onValueChange={handleInstallationChange}>
            <SelectTrigger>
              <SelectValue placeholder="Select Claude installation">
                {selectedInstallation && (
                  <div className="flex items-center gap-2">
                    {getInstallationIcon(selectedInstallation)}
                    <span className="truncate">{selectedInstallation.path}</span>
                    <Badge variant="secondary" className={cn("text-xs", getInstallationTypeColor(selectedInstallation))}>
                      {selectedInstallation.installation_type}
                    </Badge>
                  </div>
                )}
              </SelectValue>
            </SelectTrigger>
            <SelectContent>
              {bundledInstallations.length > 0 && (
                <>
                  <div className="px-2 py-1.5 text-xs font-semibold text-muted-foreground">Bundled</div>
                  {bundledInstallations.map((installation) => (
                    <SelectItem key={installation.path} value={installation.path}>
                      <div className="flex items-center gap-2 w-full">
                        {getInstallationIcon(installation)}
                        <div className="flex-1 min-w-0">
                          <div className="font-medium">Claude Code (Bundled)</div>
                          <div className="text-xs text-muted-foreground">
                            {installation.version || "Version unknown"} • {installation.source}
                          </div>
                        </div>
                        <Badge variant="secondary" className={cn("text-xs", getInstallationTypeColor(installation))}>
                          Recommended
                        </Badge>
                      </div>
                    </SelectItem>
                  ))}
                </>
              )}
              
              {systemInstallations.length > 0 && (
                <>
                  <div className="px-2 py-1.5 text-xs font-semibold text-muted-foreground">System Installations</div>
                  {systemInstallations.map((installation) => (
                    <SelectItem key={installation.path} value={installation.path}>
                      <div className="flex items-center gap-2 w-full">
                        {getInstallationIcon(installation)}
                        <div className="flex-1 min-w-0">
                          <div className="font-medium truncate">{installation.path}</div>
                          <div className="text-xs text-muted-foreground">
                            {installation.version || "Version unknown"} • {installation.source}
                          </div>
                        </div>
                        <Badge variant="outline" className="text-xs">
                          System
                        </Badge>
                      </div>
                    </SelectItem>
                  ))}
                </>
              )}

              {customInstallations.length > 0 && (
                <>
                  <div className="px-2 py-1.5 text-xs font-semibold text-muted-foreground">Custom Installations</div>
                  {customInstallations.map((installation) => (
                    <SelectItem key={installation.path} value={installation.path}>
                      <div className="flex items-center gap-2 w-full">
                        {getInstallationIcon(installation)}
                        <div className="flex-1 min-w-0">
                          <div className="font-medium truncate">{installation.path}</div>
                          <div className="text-xs text-muted-foreground">
                            {installation.version || "Version unknown"} • {installation.source}
                          </div>
                        </div>
                        <Badge variant="outline" className="text-xs">
                          Custom
                        </Badge>
                      </div>
                    </SelectItem>
                  ))}
                </>
              )}
            </SelectContent>
          </Select>
        </div>

        {/* Installation Details */}
        {selectedInstallation && (
          <div className="p-3 bg-muted rounded-lg space-y-2">
            <div className="flex items-center justify-between">
              <span className="text-sm font-medium">Selected Installation</span>
              <Badge className={cn("text-xs", getInstallationTypeColor(selectedInstallation))}>
                {selectedInstallation.installation_type}
              </Badge>
            </div>
            <div className="text-sm text-muted-foreground">
              <div><strong>Path:</strong> {selectedInstallation.path}</div>
              <div><strong>Source:</strong> {selectedInstallation.source}</div>
              {selectedInstallation.version && (
                <div><strong>Version:</strong> {selectedInstallation.version}</div>
              )}
            </div>
          </div>
        )}

        {/* Save Button */}
        {showSaveButton && (
          <Button 
            onClick={onSave} 
            disabled={isSaving || !selectedInstallation}
            className="w-full"
>>>>>>> 19be8204
          >
            {isSaving ? "Saving..." : "Save Selection"}
          </Button>
        )}
      </CardContent>
    </Card>
  );
}; <|MERGE_RESOLUTION|>--- conflicted
+++ resolved
@@ -1,23 +1,10 @@
-<<<<<<< HEAD
-import React, { useEffect, useState } from "react";
-import { open } from "@tauri-apps/plugin-dialog";
-import { api, type ClaudeInstallation } from "@/lib/api";
-import { Label } from "@/components/ui/label";
-import { Input } from "@/components/ui/input";
-=======
 import React, { useState, useEffect } from "react";
->>>>>>> 19be8204
 import { Button } from "@/components/ui/button";
 import { Select, SelectContent, SelectItem, SelectTrigger, SelectValue } from "@/components/ui/select";
 import { Badge } from "@/components/ui/badge";
-<<<<<<< HEAD
-import { RadioGroup, RadioGroupItem } from "@/components/ui/radio-group";
-import { Loader2, Terminal, Package, Check, FolderOpen, Plus } from "lucide-react";
-=======
 import { Card, CardContent, CardDescription, CardHeader, CardTitle } from "@/components/ui/card";
 import { Label } from "@/components/ui/label";
 import { api, type ClaudeInstallation } from "@/lib/api";
->>>>>>> 19be8204
 import { cn } from "@/lib/utils";
 import { CheckCircle, Package, HardDrive, Settings } from "lucide-react";
 
@@ -70,8 +57,6 @@
   const [loading, setLoading] = useState(true);
   const [error, setError] = useState<string | null>(null);
   const [selectedInstallation, setSelectedInstallation] = useState<ClaudeInstallation | null>(null);
-  const [manualPath, setManualPath] = useState("");
-  const [isValidatingManualPath, setIsValidatingManualPath] = useState(false);
 
   useEffect(() => {
     loadInstallations();
@@ -99,16 +84,6 @@
         const found = foundInstallations.find(i => i.path === selectedPath);
         if (found) {
           setSelectedInstallation(found);
-        } else {
-          // If selectedPath doesn't match any discovered installation, 
-          // create a manual entry for it
-          const manualInstallation: ClaudeInstallation = {
-            path: selectedPath,
-            version: undefined,
-            source: "manual"
-          };
-          setInstallations(prev => [manualInstallation, ...prev]);
-          setSelectedInstallation(manualInstallation);
         }
       } else if (foundInstallations.length > 0) {
         // Auto-select the first (best) installation
@@ -118,7 +93,6 @@
     } catch (err) {
       console.error("Failed to load Claude installations:", err);
       setError(err instanceof Error ? err.message : "Failed to load Claude installations");
-      // Even if auto-discovery fails, we still allow manual selection
     } finally {
       setLoading(false);
     }
@@ -132,85 +106,6 @@
     }
   };
 
-<<<<<<< HEAD
-  const addManualInstallation = async (path: string) => {
-    if (!path.trim()) return;
-
-    setIsValidatingManualPath(true);
-    try {
-      // Validate the path by trying to set it (this will check if file exists and is executable)
-      await api.setClaudeBinaryPath(path.trim());
-      
-      // If validation succeeds, create the installation object
-      const manualInstallation: ClaudeInstallation = {
-        path: path.trim(),
-        version: undefined, // We could try to detect version here if needed
-        source: "manual"
-      };
-
-      // Remove any existing manual installations with the same path to avoid duplicates
-      setInstallations(prev => {
-        const filtered = prev.filter(inst => inst.path !== path.trim());
-        return [manualInstallation, ...filtered];
-      });
-      
-      setSelectedInstallation(manualInstallation);
-      onSelect(manualInstallation);
-      setManualPath("");
-    } catch (error) {
-      console.error("Failed to validate manual path:", error);
-      setError(error instanceof Error ? error.message : "Invalid Claude binary path");
-    } finally {
-      setIsValidatingManualPath(false);
-    }
-  };
-
-  const handleBrowseFile = async () => {
-    try {
-      // Check if open function is available (we're in Tauri environment)
-      if (typeof open !== 'function') {
-        setError("File browser is only available in the desktop app");
-        return;
-      }
-
-      const selected = await open({
-        multiple: false,
-        filters: [],
-        title: 'Select Claude Binary'
-      });
-      
-      if (selected && typeof selected === 'string') {
-        await addManualInstallation(selected);
-      }
-    } catch (error) {
-      console.error("Failed to select file:", error);
-      setError("Failed to open file browser. Please use manual path input instead.");
-    }
-  };
-
-  const handleManualPathSubmit = () => {
-    addManualInstallation(manualPath);
-  };
-
-  const getSourceIcon = (source: string) => {
-    if (source.includes("nvm")) return <Package className="w-4 h-4" />;
-    if (source === "manual") return <Plus className="w-4 h-4" />;
-    return <Terminal className="w-4 h-4" />;
-  };
-
-  const getSourceLabel = (source: string) => {
-    if (source === "which") return "System PATH";
-    if (source === "homebrew") return "Homebrew";
-    if (source === "system") return "System";
-    if (source.startsWith("nvm")) return source.replace("nvm ", "NVM ");
-    if (source === "local-bin") return "Local bin";
-    if (source === "claude-local") return "Claude local";
-    if (source === "npm-global") return "NPM global";
-    if (source === "yarn" || source === "yarn-global") return "Yarn";
-    if (source === "bun") return "Bun";
-    if (source === "manual") return "Manual Selection";
-    return source;
-=======
   const getInstallationIcon = (installation: ClaudeInstallation) => {
     switch (installation.installation_type) {
       case "Bundled":
@@ -235,7 +130,6 @@
       default:
         return "bg-gray-100 text-gray-800 dark:bg-gray-900 dark:text-gray-300";
     }
->>>>>>> 19be8204
   };
 
   if (loading) {
@@ -254,154 +148,6 @@
     );
   }
 
-<<<<<<< HEAD
-  return (
-    <div className={cn("space-y-4", className)}>
-      {/* Auto-discovered installations */}
-      {installations.length > 0 && (
-        <div>
-          <Label className="text-sm font-medium mb-3 block">
-            {installations.some(i => i.source !== "manual") ? "Discovered Installations" : "Selected Installation"}
-          </Label>
-          <RadioGroup
-            value={selectedInstallation?.path}
-            onValueChange={(value: string) => {
-              const installation = installations.find(i => i.path === value);
-              if (installation) {
-                handleSelect(installation);
-              }
-            }}
-          >
-            <div className="space-y-2">
-              {installations.map((installation) => (
-                <Card
-                  key={installation.path}
-                  className={cn(
-                    "relative cursor-pointer transition-colors",
-                    selectedInstallation?.path === installation.path
-                      ? "border-primary"
-                      : "hover:border-muted-foreground/50"
-                  )}
-                  onClick={() => handleSelect(installation)}
-                >
-                  <div className="flex items-start p-4">
-                    <RadioGroupItem
-                      value={installation.path}
-                      id={installation.path}
-                      className="mt-1"
-                    />
-                    <div className="ml-3 flex-1">
-                      <div className="flex items-center gap-2 mb-1">
-                        {getSourceIcon(installation.source)}
-                        <span className="font-medium text-sm">
-                          {getSourceLabel(installation.source)}
-                        </span>
-                        {installation.version && (
-                          <Badge variant="secondary" className="text-xs">
-                            v{installation.version}
-                          </Badge>
-                        )}
-                        {selectedPath === installation.path && (
-                          <Badge variant="default" className="text-xs">
-                            <Check className="w-3 h-3 mr-1" />
-                            Current
-                          </Badge>
-                        )}
-                      </div>
-                      <p className="text-xs text-muted-foreground font-mono break-all">
-                        {installation.path}
-                      </p>
-                    </div>
-                  </div>
-                </Card>
-              ))}
-            </div>
-          </RadioGroup>
-        </div>
-      )}
-
-      {/* Manual selection section */}
-      <div className="space-y-3">
-        <Label className="text-sm font-medium">
-          Manual Selection
-        </Label>
-        <p className="text-xs text-muted-foreground">
-          Can't find Claude? Manually specify the path to your Claude binary.
-        </p>
-        
-        {/* Manual path input */}
-        <div className="flex gap-2">
-          <Input
-            placeholder="Enter path to Claude binary (e.g., /usr/local/bin/claude)"
-            value={manualPath}
-            onChange={(e) => setManualPath(e.target.value)}
-            onKeyDown={(e) => {
-              if (e.key === 'Enter' && !e.shiftKey && manualPath.trim()) {
-                e.preventDefault();
-                handleManualPathSubmit();
-              }
-            }}
-            className="flex-1 font-mono text-sm"
-          />
-          <Button
-            variant="outline"
-            onClick={handleManualPathSubmit}
-            disabled={!manualPath.trim() || isValidatingManualPath}
-            size="sm"
-          >
-            {isValidatingManualPath ? (
-              <Loader2 className="w-4 h-4 animate-spin" />
-            ) : (
-              "Use Path"
-            )}
-          </Button>
-        </div>
-
-        {/* File browser button */}
-        <Button
-          variant="outline"
-          onClick={handleBrowseFile}
-          className="w-full gap-2"
-          size="sm"
-        >
-          <FolderOpen className="w-4 h-4" />
-          Browse for Claude Binary...
-        </Button>
-      </div>
-
-      {/* Error display */}
-      {error && (
-        <Card className="p-3 border-destructive bg-destructive/5">
-          <div className="text-sm text-destructive">{error}</div>
-          <Button
-            variant="ghost"
-            size="sm"
-            onClick={() => setError(null)}
-            className="mt-2 h-auto p-0 text-xs text-muted-foreground hover:text-destructive"
-          >
-            Dismiss
-          </Button>
-        </Card>
-      )}
-
-      {/* No installations found message */}
-      {installations.length === 0 && !loading && (
-        <Card className="p-4">
-          <div className="text-sm text-muted-foreground text-center">
-            No Claude Code installations found automatically.
-            <br />
-            Please use the manual selection above.
-          </div>
-        </Card>
-      )}
-
-      {showSaveButton && onSave && (
-        <div className="flex justify-end">
-          <Button
-            onClick={onSave}
-            disabled={!selectedInstallation || isSaving}
-            size="sm"
-=======
   if (error) {
     return (
       <Card className={className}>
@@ -547,7 +293,6 @@
             onClick={onSave} 
             disabled={isSaving || !selectedInstallation}
             className="w-full"
->>>>>>> 19be8204
           >
             {isSaving ? "Saving..." : "Save Selection"}
           </Button>
